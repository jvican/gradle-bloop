--- conflicted
+++ resolved
@@ -40,13 +40,8 @@
   val junitInterface = "0.13.3"
 
   val scala211 = "2.11.12"
-<<<<<<< HEAD
-  val scala212 = "2.12.18"
+  val scala212 = "2.12.19"
   val scala213 = "2.13.13"
-=======
-  val scala212 = "2.12.19"
-  val scala213 = "2.13.11"
->>>>>>> 482aa982
 }
 
 lazy val plugin = (project in file("."))
